--- conflicted
+++ resolved
@@ -1,164 +1,161 @@
-##############################################################################################
-# Copyright 2019 The Johns Hopkins University Applied Physics Laboratory LLC
-# All rights reserved.
-# Permission is hereby granted, free of charge, to any person obtaining a copy of this 
-# software and associated documentation files (the "Software"), to deal in the Software 
-# without restriction, including without limitation the rights to use, copy, modify, 
-# merge, publish, distribute, sublicense, and/or sell copies of the Software, and to 
-# permit persons to whom the Software is furnished to do so.
-#
-# THE SOFTWARE IS PROVIDED "AS IS", WITHOUT WARRANTY OF ANY KIND, EXPRESS OR IMPLIED, 
-# INCLUDING BUT NOT LIMITED TO THE WARRANTIES OF MERCHANTABILITY, FITNESS FOR A PARTICULAR 
-# PURPOSE AND NONINFRINGEMENT. IN NO EVENT SHALL THE AUTHORS OR COPYRIGHT HOLDERS BE 
-# LIABLE FOR ANY CLAIM, DAMAGES OR OTHER LIABILITY, WHETHER IN AN ACTION OF CONTRACT, 
-# TORT OR OTHERWISE, ARISING FROM, OUT OF OR IN CONNECTION WITH THE SOFTWARE OR THE USE 
-# OR OTHER DEALINGS IN THE SOFTWARE.
-#
-# HAVE A NICE DAY.
-
-import basicutils_7x as basicutils
-<<<<<<< HEAD
-import json
-import os
-
-## Utilities
-
-#escape_for_graphviz()
-#Return the string escaped for usage in a GraphViz file
-def escape_for_graphviz(string):
-    return json.dumps(string)
-=======
-import modnaming
->>>>>>> a8208161
-
-## CodeCut Basics
-## A couple of functions for working with function and module lists and outputting results
-
-#locate_module()
-#Return the module information for a given function
-#This assumes that the module list is in order, but not necessarily contiguous
-def locate_module(module_list, f):
-	found=0
-	c=0
-	#print "Finding %08x in module list length: %d" % (f,len(module_list))
-	while ( (found != 1) and (c < len(module_list))):
-		m = module_list[c]
-		#print "\t%x - %x: %s" % (m.start,m.end,m.name)
-		#this is the case where a function falls in the cracks between modules (because it wasn't cool enough to get a score)
-		if (f < m.start):
-			found = 1
-			ret = None
-		elif ((f >= m.start) and (f <= m.end)):
-			found = 1
-			ret = m
-		c+=1
-	return m	
-
-		
-#gen_mod_graph()
-#Output a module-to-module call graph in GraphViz format
-#For each module m_1
-#  For each function <f> in the module
-#    For each function that <f> calls
-#      Lookup the module info for <f> m_2
-#        If it's been assigned a module, add edge m_1 -> m_2 to the graph
-def gen_mod_graph(module_list, suffix):
-	c=0
-	g=set()
-	while (c < len(module_list)):
-		m = module_list[c]
-		f = m.start
-		while (f <= m.end):
-			for xref in basicutils.FuncXrefsFrom(f):
-				target = locate_module(module_list,xref)
-				if (target):
-					g.add((m.name,target.name))
-			f = basicutils.NextFunction(f)
-		c+=1
-
-	root_name = basicutils.GetRootName()
-	file = open(root_name + "_" + suffix + "_mod_graph.gv", "wb")
-	
-	file.write("digraph g {\n")
-	
-	for (node1,node2) in g:
-		line = "%s -> %s\n" % (escape_for_graphviz(node1),escape_for_graphviz(node2))
-		file.write(line)
-		
-	file.write("}\n")
-	file.close()
-
-#gen_rename_script()
-#Output the module list with names as a Python script
-#This script can then be run on the database if in the same directory as the basicutils libraries
-#Look at basicutils.RenameRangeWithAddr to see the "canonical" name format - 
-#  you can also tweak that function to use a different naming convention
-def gen_rename_script(module_list, suffix):
-	c=0
-
-	root_name = basicutils.GetRootName()
-	file = open(root_name + "_" + suffix + "_labels.py", "wb")
-	
-	#if (IDA_VERSION < 7):
-	#	file.write("import basicutils_6x as basicutils\n");
-	#else:
-	file.write("import basicutils_7x as basicutils\n");
-	file.write("\ndef go():\n");
-	
-	while (c<len(module_list)):
-		m=module_list[c]
-		file.write("\tbasicutils.RenameRangeWithAddr(0x%x,0x%x,%r)\n"%(m.start,m.end,m.name))
-		c+=1
-		
-	file.write("\n")
-	file.write("if __name__ == \"__main__\":\n")
-	file.write("\treload(basicutils)\n")
-	file.write("\tgo()\n")
-	file.close()
-
-#gen_map_file()
-#Produce a .map file similar to that produced by the ld option -Map=foo.map
-#Use map_read.py to test accuracy when a ground truth map file is available
-def gen_map_file(module_list, suffix):
-	c=0
-
-	root_name = basicutils.GetRootName()
-	file = open(root_name + "_" + suffix + "_map.map", "wb")
-	
-	while (c<len(module_list)):
-		m=module_list[c]
-		#mlen = basicutils.NextFunction(m.end) - m.start 
-		mlen = m.end - m.start
-		mlen_str = "0x%x" % mlen
-		file.write("%s0x%016x%s %s\n" % (" .text".ljust(16),m.start,mlen_str.rjust(11),m.name))
-		c+=1
-		
-	file.close()
-	
-#print_results():
-#Write all of the results to <target>.csv - which can be opened in your favorite spreadsheet program		
-def print_results(function_list, module_list1, module_list2):
-	c=0
-	root_name = basicutils.GetRootName()
-	file = open(root_name + "_cc_results.csv", "wb")
-	
-	#write header
-	file.write("Function,Function #,LFA Score 1,LFA Score 2,LFA Total,LFA Edge,MC Edge,Function Name,Suggested Mod Name (LFA), Suggested Mod Name(MC),Source Str Ref\n");
-	
-	while (c<len(function_list)):
-		f = function_list[c]
-		fname = basicutils.GetFunctionName(f.loc)
-		m1 = locate_module(module_list1, f.loc)
-		m2 = locate_module(module_list2, f.loc)
-		mname1 = m1.name
-		mname2 = m2.name
-		#hacky - should actually find the extent of the function
-		#for now we'll just skip the last one
-		if (c < (len(function_list) - 1)):
-			nf = basicutils.NextFunction(f.loc)
-			func_str_ref, score = modnaming.source_file_strings(f.loc, nf-1)
-		else:
-			func_str_ref=""
-		line = "0x%08x, %d , %f, %f, %f, %d, %d, %s, %s, %s, %s\n" % (f.loc,c+1,f.score1, f.score2, f.total_score,f.edge[0],f.edge[1],fname, mname1, mname2, func_str_ref)
-		file.write(line)
-		c+=1+##############################################################################################
+# Copyright 2019 The Johns Hopkins University Applied Physics Laboratory LLC
+# All rights reserved.
+# Permission is hereby granted, free of charge, to any person obtaining a copy of this 
+# software and associated documentation files (the "Software"), to deal in the Software 
+# without restriction, including without limitation the rights to use, copy, modify, 
+# merge, publish, distribute, sublicense, and/or sell copies of the Software, and to 
+# permit persons to whom the Software is furnished to do so.
+#
+# THE SOFTWARE IS PROVIDED "AS IS", WITHOUT WARRANTY OF ANY KIND, EXPRESS OR IMPLIED, 
+# INCLUDING BUT NOT LIMITED TO THE WARRANTIES OF MERCHANTABILITY, FITNESS FOR A PARTICULAR 
+# PURPOSE AND NONINFRINGEMENT. IN NO EVENT SHALL THE AUTHORS OR COPYRIGHT HOLDERS BE 
+# LIABLE FOR ANY CLAIM, DAMAGES OR OTHER LIABILITY, WHETHER IN AN ACTION OF CONTRACT, 
+# TORT OR OTHERWISE, ARISING FROM, OUT OF OR IN CONNECTION WITH THE SOFTWARE OR THE USE 
+# OR OTHER DEALINGS IN THE SOFTWARE.
+#
+# HAVE A NICE DAY.
+
+import basicutils_7x as basicutils
+import json
+import os
+import modnaming
+
+## Utilities
+
+#escape_for_graphviz()
+#Return the string escaped for usage in a GraphViz file
+def escape_for_graphviz(string):
+    return json.dumps(string)
+
+## CodeCut Basics
+## A couple of functions for working with function and module lists and outputting results
+
+#locate_module()
+#Return the module information for a given function
+#This assumes that the module list is in order, but not necessarily contiguous
+def locate_module(module_list, f):
+	found=0
+	c=0
+	#print "Finding %08x in module list length: %d" % (f,len(module_list))
+	while ( (found != 1) and (c < len(module_list))):
+		m = module_list[c]
+		#print "\t%x - %x: %s" % (m.start,m.end,m.name)
+		#this is the case where a function falls in the cracks between modules (because it wasn't cool enough to get a score)
+		if (f < m.start):
+			found = 1
+			ret = None
+		elif ((f >= m.start) and (f <= m.end)):
+			found = 1
+			ret = m
+		c+=1
+	return m	
+
+		
+#gen_mod_graph()
+#Output a module-to-module call graph in GraphViz format
+#For each module m_1
+#  For each function <f> in the module
+#    For each function that <f> calls
+#      Lookup the module info for <f> m_2
+#        If it's been assigned a module, add edge m_1 -> m_2 to the graph
+def gen_mod_graph(module_list, suffix):
+	c=0
+	g=set()
+	while (c < len(module_list)):
+		m = module_list[c]
+		f = m.start
+		while (f <= m.end):
+			for xref in basicutils.FuncXrefsFrom(f):
+				target = locate_module(module_list,xref)
+				if (target):
+					g.add((m.name,target.name))
+			f = basicutils.NextFunction(f)
+		c+=1
+
+	root_name = basicutils.GetRootName()
+	file = open(root_name + "_" + suffix + "_mod_graph.gv", "wb")
+	
+	file.write("digraph g {\n")
+	
+	for (node1,node2) in g:
+		line = "%s -> %s\n" % (escape_for_graphviz(node1),escape_for_graphviz(node2))
+		file.write(line)
+		
+	file.write("}\n")
+	file.close()
+
+#gen_rename_script()
+#Output the module list with names as a Python script
+#This script can then be run on the database if in the same directory as the basicutils libraries
+#Look at basicutils.RenameRangeWithAddr to see the "canonical" name format - 
+#  you can also tweak that function to use a different naming convention
+def gen_rename_script(module_list, suffix):
+	c=0
+
+	root_name = basicutils.GetRootName()
+	file = open(root_name + "_" + suffix + "_labels.py", "wb")
+	
+	#if (IDA_VERSION < 7):
+	#	file.write("import basicutils_6x as basicutils\n");
+	#else:
+	file.write("import basicutils_7x as basicutils\n");
+	file.write("\ndef go():\n");
+	
+	while (c<len(module_list)):
+		m=module_list[c]
+		file.write("\tbasicutils.RenameRangeWithAddr(0x%x,0x%x,%r)\n"%(m.start,m.end,m.name))
+		c+=1
+		
+	file.write("\n")
+	file.write("if __name__ == \"__main__\":\n")
+	file.write("\treload(basicutils)\n")
+	file.write("\tgo()\n")
+	file.close()
+
+#gen_map_file()
+#Produce a .map file similar to that produced by the ld option -Map=foo.map
+#Use map_read.py to test accuracy when a ground truth map file is available
+def gen_map_file(module_list, suffix):
+	c=0
+
+	root_name = basicutils.GetRootName()
+	file = open(root_name + "_" + suffix + "_map.map", "wb")
+	
+	while (c<len(module_list)):
+		m=module_list[c]
+		#mlen = basicutils.NextFunction(m.end) - m.start 
+		mlen = m.end - m.start
+		mlen_str = "0x%x" % mlen
+		file.write("%s0x%016x%s %s\n" % (" .text".ljust(16),m.start,mlen_str.rjust(11),m.name))
+		c+=1
+		
+	file.close()
+	
+#print_results():
+#Write all of the results to <target>.csv - which can be opened in your favorite spreadsheet program		
+def print_results(function_list, module_list1, module_list2):
+	c=0
+	root_name = basicutils.GetRootName()
+	file = open(root_name + "_cc_results.csv", "wb")
+	
+	#write header
+	file.write("Function,Function #,LFA Score 1,LFA Score 2,LFA Total,LFA Edge,MC Edge,Function Name,Suggested Mod Name (LFA), Suggested Mod Name(MC),Source Str Ref\n");
+	
+	while (c<len(function_list)):
+		f = function_list[c]
+		fname = basicutils.GetFunctionName(f.loc)
+		m1 = locate_module(module_list1, f.loc)
+		m2 = locate_module(module_list2, f.loc)
+		mname1 = m1.name
+		mname2 = m2.name
+		#hacky - should actually find the extent of the function
+		#for now we'll just skip the last one
+		if (c < (len(function_list) - 1)):
+			nf = basicutils.NextFunction(f.loc)
+			func_str_ref, score = modnaming.source_file_strings(f.loc, nf-1)
+		else:
+			func_str_ref=""
+		line = "0x%08x, %d , %f, %f, %f, %d, %d, %s, %s, %s, %s\n" % (f.loc,c+1,f.score1, f.score2, f.total_score,f.edge[0],f.edge[1],fname, mname1, mname2, func_str_ref)
+		file.write(line)
+		c+=1